# Spiral Framework
This repository contains a set of tutorial files used to describe different aspects of developing an application using the Spiral Framework.

This documentation is a living and breathing piece of work and is updated constantly to add more information and know how.

#Table of Contents
* [Installation and Requirements] (installation.md)
* Architecture Overview
* Core
  * [IoC and Controllable Injections] (core/container.md)
  * [Components and Traits] (core/components.md)
  * [**Core Bindings and Components**] (core/bindings.md)
  * Facades
  * [Controllers] (core/controllers.md)
  * Events
  * Configuration
* DBAL and Database Management
  * Configuration
  * Query Builders
  * [Schema Reader] (dbal/reader.md)
  * [Schema Builder] (dbal/builder.md)
  * [Migrations] (dbal/migrations.md)
* Views
<<<<<<< HEAD
  * [Basic Usage] (view/basic-usage.md)
  * [**Template Processor**] (view/templater.md)
=======
  * Basic Usage {FIX COMPILER FIRST}
  * **Template Processor** {REFACTOR CODE FIRST}
>>>>>>> 69b5a007
* [Encryption] (encryption.md)
* HTTP
  * Request
  * Response
  * *Middlewares and Endpoints*
  * **Routing**
  * [Cookies] (http/cookies.md)
* [Session] (session.md)
* Validation
  * Creating Validation Checker
* Data Entity Model
  * Accessors
* Console Commands
  * Creating Console Commands
* Debugging and Profiling
  * Debugging your code
  * Exceptions and Errors
  * Logging
* Cache
* Modules
  * Create a New Module
* Image Manipulations
* Tokenizer
  * Classes Lookup
  * File Reflection
  * PHP Isolator
* [Redis] (redis.md)
* Storage Engine
* Files
* [Localization] (i18n.md)
* Pagination
* ODM
  * Document
  * Aggregations
  * Compositions
  * UML Export
* ORM
  * ActiveRecord
  * Relationships
  * Active Schema
  * UML Export
  * JSON Documents (ORM + ODM)
* Helpers<|MERGE_RESOLUTION|>--- conflicted
+++ resolved
@@ -21,13 +21,8 @@
   * [Schema Builder] (dbal/builder.md)
   * [Migrations] (dbal/migrations.md)
 * Views
-<<<<<<< HEAD
-  * [Basic Usage] (view/basic-usage.md)
-  * [**Template Processor**] (view/templater.md)
-=======
   * Basic Usage {FIX COMPILER FIRST}
   * **Template Processor** {REFACTOR CODE FIRST}
->>>>>>> 69b5a007
 * [Encryption] (encryption.md)
 * HTTP
   * Request
