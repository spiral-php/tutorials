# Database Schema Declaration
Spiral/Database ships with an included mechanism to declare table structures, FKS and indexes using declarative approach and schema comparison.

> Practically, table changes can be executed using an external migration system.

## Principle of Work
Before any operation/declaration can be applied to table schema, DBAL will load currently existed structure from database and [normalize it into internal format](/database/introspection.md). 

As result, you are allowed to apply the modification to table schema using declarative way instead of imperative, once schema **save** are requested - DBAL will generate set of creation and altering operations based on the difference between declared and existed schemas. 

> See below how to use `Spiral\Database\Schema\Reflector` to sync multiple related tables.

## To Start
To get instance of `AbstractTable` use similar way described in [Schema Introspection (make sure your read them first)](/database/introspection.md). 

> No need to check for table existence. 

```php
protected function indexAction(Database $database)
{
    $schema = $database->table('new_table')->getSchema();
    
    //Schema suppose to be empty
    dump($schema);
    dump($schema->exists());
}
```

## Columns and Abstract Types
You can add columns to specific schema by simply setting their type. Use following example to start:

```php
$schema = $database->table('new_table')->getSchema();

$schema->column('id')->primary();
$schema->column('name')->string(64); //String length 64 characters
$schema->column('email')->string();  //Default string length is 255 symbols
$schema->column('balance')->decimal(10, 2);
$schema->column('description')->text();
```

> All of the listed methods are added into the table and column doc comments so your IDE/editor will highlight them.

Use shorter version if you find it easier:

```php
$schema = $database->table('new_table')->getSchema();

$schema->primary('id');
$schema->string('name', 64); //String length 64 characters
$schema->string('email');    //Default string length is 255 symbols
$schema->decimal('balance', 10, 2);
$schema->text('description');
```

To create table schema in database we have to call the method `save` of our AbstractTable:

```php
$schema->save();
```

Depending on database driver you using DBAL will generate different SQL statements to create a table:

```sql
CREATE TABLE `primary_new_table` (
    `id` int (11) NOT NULL AUTO_INCREMENT,
    `name` varchar (64) NULL,
    `email` varchar (255) NULL,
    `balance` decimal (10, 2) NULL,
    `description` text NULL,
    PRIMARY KEY (`id`)
) ENGINE = InnoDB
```

> Note that database prefix has been addressed automatically.

In Postgres create syntax will look like:

```sql
CREATE TABLE "secondary_new_table" (
    "id" serial NOT NULL,
    "name" character varying (64) NULL,
    "email" character varying (255) NULL,
    "balance" numeric (10, 2) NULL,
    "description" text NULL,
    PRIMARY KEY ("id")
)
```

> Note, by default every column stated as nullable. Use `nullable` method to overwrite it (see below).

Once schema is created you can add new columns into it by only declaring them in your code:

```php
$schema = $database->table('new_table')->getSchema();

$schema->primary('id');
$schema->string('name', 64); //String length 64 characters
$schema->string('email');    //Default string length is 255 symbols
$schema->decimal('balance', 10, 2);

$schema->longText('description'); //New type
$schema->integer('count_visits'); //New column

$schema->save();
```

DBAL will detect 2 new declarations being added and generate appropriate code:

```sql
ALTER TABLE `primary_new_table` CHANGE `description` `description` longtext NULL;
ALTER TABLE `primary_new_table` ADD COLUMN `count_visits` int (11) NULL;
```

> Attention, not every type can be easily changed in some databases. Make sure you are not violating DBMS specific cross-type conversion (string => integer for example).


### Abstract Types
As you can notice, DBAL uses set of "abstract" (common for all DBMS) types to declare table columns. Internally such types are mapped to appropriate internal DBMS column type.

Type        | Parameters                | Description
---         | ---                       | ---
**primary** | ---                       | Special column type, usually mapped as integer + auto-incrementing flag and added as table primary index column. You can define only one primary column in your table (you still can create a compound primary key, see below).
bigPrimary  | ---                       | Same as primary but uses `bigInteger` to store its values.
boolean     | ---                       | Boolean type, some databases will store it as integer (1/0).
integer     | ---                       | Database specific integer (usually 32 bits).
tinyInteger | ---                       | Small/tiny integer, check your DBMS to check its size.
bigInteger  | ---                       | Big/long integer (usually 64 bits), check your DBMS to check its size.
**string**  | [length:255]              | String with specified length, a perfect type for emails and usernames as it can be indexed. 
text        | ---                       | Database specific type to store text data. Check DBMS to find size limitations.
tinyText    | ---                       | Tiny text, same as "text" for most of the databases. Differs only in MySQL.
longText    | ---                       | Long text, same as "text" for most of the databases. Differs only in MySQL.
double      | ---                       | [Double precision number.] (https://en.wikipedia.org/wiki/Double-precision_floating-point_format)
float       | ---                       | Single precision number, usually mapped into "real" type in the database. 
decimal     | precision,&nbsp;[scale:0] | Number with specified precision and scale.
datetime    | ---                       | To store specific date and time, DBAL will automatically force UTC timezone for such columns.
date        | ---                       | To store date only, DBAL will automatically force UTC timezone for such columns.
time        | ---                       | To store time only.
*timestamp* | ---                       | Timestamp without a timezone, DBAL will automatically convert incoming values into UTC timezone. Do not use such column in your objects to store time (use DateTime instead) as timestamps will behave very specific to select DBMS.
binary      | ---                       | To store binary data. Check specific DBMS to find size limitations.
tinyBinary  | ---                       | Tiny binary, same as "binary" for most of the databases. Differs only in MySQL.
longBinary  | ---                       | Long binary, same as "binary" for most of the databases. Differs only in MySQL.
json        | ---                       | To store JSON structures, such type usually mapped to "text", only Postgres support it natively.

> Attention, in some cases type returned by `ColumnSchema->abstractType()` might not be the same as declared one, such problem may occur in cases when DBMS uses same internal type for multiple abstract types (for example most of the databases does not differentiate long/short/medium text and binary types).
 
> However, such thing does not break anything in schema synchronization as DBAL creates operations based on the difference in internal database type, not based on declared abstract one.

### Enum Type
Enum type natively exists only in MySQL database, in other DBMS it will be emulated using string type with associated constrain. To define enum type you have to list it's values:

```php
$schema->column('status')->enum(['active', 'disabled']);

//Alternative definition
$schema->enum('statusB', ['active', 'disabled']);
```

> As in other cases declared schema will be synced will database one, so you can add and remove enum values at any moment. 

### Default values
It's recommended to set default value for enum and some other columns, setting default value can be performed using `defaultValue()`:

```php
$schema->column('status')->enum(['active', 'disabled'])->defaultValue('disabled');
$schema->enum('status_b', ['active', 'disabled'])->defaultValue('active');
```

And again, you can change default value at any moment. If you wish to drop the default value simple set method argument as `null`.

```php
$schema->enum('statusB', ['active', 'disabled'])->defaultValue(null);
```

### Nullable columns
To set column as NOT NULL use `nullable` method with `false` as parameter:

```php
$schema->string('name', 64)->nullable(false);
```

You can change NULL/NOT NULL flag at any moment you want. Additionally, you can try to combine NOT NULL column with the non-empty default value, this will allow you to add new columns to the non-empty table.

```php
$schema->integer('new_column')->nullable(false)->defaultValue(0);
```

> ORM will automatically resolve default value for NOT NULL casted columns.

## Primary Index
Table primary index can be set only while creation. DBAL will set PK automatically based on the column with type "primary" or "bigPrimary" declared in your schema. 

To declare compound or custom primary keys, use table method `setPrimaryKeys()`.

```php
$schema->primary('id');
$schema->string('something', 16);
$schema->setPrimaryKeys(['id', 'something']);
```

> You are not able to change primary keys after the table being created.

## Indexes
Use methods `index` to declare indexes, array of column names is required:

```php
$schema = $database->table('other_table')->schema();

$schema->primary('id');
$schema->string('name', 64)->nullable(false);

$schema->string('email');

$schema->index(['email']); //Simple index
$schema->column('email')->index(); //You can also use alternative declaration for simple indexes

$schema->index(['name', 'email']; //Compound index

$schema->save();
```

If you wish to add unique index you can change your code a little bit:

```php
$schema->column('email')->unique(); //Simple unique index
$schema->index(['name', 'email'])->unique(true);  //Compound unique index
```

You can make index non unique at any moment:

```php
$schema->index(['name', 'email'])->unique(false);
```

> Attention, you can not add indexes to text or binary columns. You have to remember about limitations current DBMS applies to its indexes. For example, you can not create a unique index for the non-empty table with invalid (from the standpoint of the index) data. Some databases also have a maximum index size and etc.

## Foreign Keys
You can link tables together by using FKs:

```php
$first = $database->table('first')->getSchema();

$first->primary('id');
$first->string('name', 64);
$first->string('email');

$first->save();

$second = $database->table('second')->getSchema();

$second->bigPrimary('id');
$second->string('title');

$second->save();
```

In order to create FK we have to define local column and call `foreign` method on it:

```php
$second->integer('first_id');
$second->foreign('first_id')->references('first', 'id');
```

If we using MySQL connection DBAL will generate following SQL:

```sql
ALTER TABLE `primary_second` ADD COLUMN `first_id` int (11) NULL;
ALTER TABLE `primary_second` ADD CONSTRAINT `primary_second_foreign_first_id_55f205f594a3a` FOREIGN KEY (`first_id`) REFERENCES `primary_first` (`id`) ON DELETE NO ACTION ON UPDATE NO ACTION;
```

You can define custom DELETE and UPDATE rules for your FK:

```php
$foreignKey =$second->foreign('first_id')->references('first', 'id');

$foreignKey->onDelete(ReferenceInterface::CASCADE);
$foreignKey->onUpdate(ReferenceInterface::CASCADE);
```

Now, when the record in "first" table will be removed related data from the "second" table will be wiped also. You can read more about different actions [here](https://en.wikipedia.org/wiki/Foreign_key#Referential_actions).

> Please note that not every DBMS support actions outside of NO ACTION and CASCADE. In addition, some databases (hi, Microsoft) may forbid multiple foreign keys with CASCADE action in one table to avoid a reference loop.

## Rename Schemas
You can rename column in existed table by simply giving it new name or via shortcut method:

```php
$schema->string('email')->setName('new_email');
```

```php
$schema->renameColumn('email', 'new_email');
```

> Call `save` method of `AbstactTable` to save your changes.

Use similar approach to rename indexes and table name.

```php
$schema->setName('new_table_2');
$schema->save();
```

## Drop columns and indexes
Use methods `dropColumn`, `dropIndex` and `dropForeign` to remove elements:

```php
$schema->dropColumn('new_email');
$schema->save();
```

To drop table call `declareDropped` method of your schema prior to save:

```php
$schema->declareDropped();
$schema->save();
```

## Clean Table schema
In some cases you might want table schema strictly follow declared elements and automatically delete all non declared columns:
 
```php
$schema->setState(null);
```

Now you are able to redefine table schema.

## Work with Comparator
To get access to table state comparator use `getComparator` method of your schema:

```php
dump($schema->getComparator()->addedColumns());
```

> You can use comparator to generate migrations instead of letting DBAL sync your schemas.

## Sync multiple Tables
<<<<<<< HEAD
In some cases you might want to create multiple linked tables. In order to handle such operation feed your table schemas into `Reflector`:
=======
In some cases you might want to create multiple linked tables. In order to handle such operation feed your table schemas 
into `Spiral\Database\Schema\Reflector`:
>>>>>>> b984d6f2

```php
$schema = $database->table('table_a')->getSchema();
$schema->primary('id');

$schemaB = $database->table('table_b')->getSchema();
$schemaB->primary('id');
$schemaB->integer('a_id');
$schemaB->foreign('a_id')->references('table_a', 'id');

$r = new Spiral\Database\Schema\Reflector();
<<<<<<< HEAD
$r->addTable($schema);
$r->addTable($schemaB);
=======
$r->addTable($schemaB);
$r->addTable($schema);
>>>>>>> b984d6f2

$pool->run();
```

<<<<<<< HEAD
> `Reflector` will sort your tables based on their cross dependencies.
=======
> `Spiral\Database\Schema\Reflector` will sort your tables based on their cross dependencies.
>>>>>>> b984d6f2
<|MERGE_RESOLUTION|>--- conflicted
+++ resolved
@@ -335,12 +335,8 @@
 > You can use comparator to generate migrations instead of letting DBAL sync your schemas.
 
 ## Sync multiple Tables
-<<<<<<< HEAD
-In some cases you might want to create multiple linked tables. In order to handle such operation feed your table schemas into `Reflector`:
-=======
 In some cases you might want to create multiple linked tables. In order to handle such operation feed your table schemas 
 into `Spiral\Database\Schema\Reflector`:
->>>>>>> b984d6f2
 
 ```php
 $schema = $database->table('table_a')->getSchema();
@@ -352,19 +348,10 @@
 $schemaB->foreign('a_id')->references('table_a', 'id');
 
 $r = new Spiral\Database\Schema\Reflector();
-<<<<<<< HEAD
-$r->addTable($schema);
-$r->addTable($schemaB);
-=======
 $r->addTable($schemaB);
 $r->addTable($schema);
->>>>>>> b984d6f2
 
 $pool->run();
 ```
 
-<<<<<<< HEAD
-> `Reflector` will sort your tables based on their cross dependencies.
-=======
-> `Spiral\Database\Schema\Reflector` will sort your tables based on their cross dependencies.
->>>>>>> b984d6f2
+> `Spiral\Database\Schema\Reflector` will sort your tables based on their cross dependencies.