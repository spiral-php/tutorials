# HTTP - Routing

<<<<<<< HEAD
The framework [Web Bundle](https://github.com/spiral/app) includes pre-configured router components. To install the router in
alternative builds:
=======
The framework [Web Bundle](https://github.com/spiral/app) includes pre-configured router component. To install the
router in alternative builds:
>>>>>>> 2b3f51ef

```bash
composer require spiral/router
```

> **Note**
> Please note that the spiral/framework >= 2.6 already includes this component.

And activate its Bootloader:

```php
[
    //...
    Spiral\Bootloader\Http\RouterBootloader::class,
]
```

> **Note**
> Read how to define routing using attributes or annotations [here](/http/annotated-routes.md).

<<<<<<< HEAD
## Creating new routes via RoutesBootloader

The default web application bundle allows you to configure application routes via `App\Bootloader\RoutesBootloader`.
This bootloader contains the `defineRoutes` method, which contains in the parameters the `Spiral\Router\Loader\Configurator\RoutingConfigurator`.
The `RoutingConfigurator` allows you to add routes or import routes from specific files.

### Import from files

By default, the import of routes from the `app/routes/web.php` file is already configured.

Open the `web.php` file, to add new route use the `add` method.

```php
use App\Controller\HomeController;
use Spiral\Router\Loader\Configurator\RoutingConfigurator;

return function (RoutingConfigurator $routes): void {
    // route to the controller action
    $routes->add('index', '/')->action(HomeController::class, 'index');
    
    // route to all of the controller actions at once
    $routes->add('html', '/<action>.html')->controller(HomeController::class);
    
    // route to all actions in multiple controllers
    $routes->add('group', '/<controller>/<action>/<id>')->groupControllers([
        'home' => HomeController::class,
        'demo' => DemoController::class
    ]);
    
    // route to the set of controllers located in the same namespace
    $routes->add('namespaced', '/<controller>/<action>/<id>')->namespaced('\App\Controllers');
    
    // route with callable handler
    $routes->add('hello', '/hello')->callable(static fn () => 'hello');

    // route with custom handler
    $routes->add('custom-handler', '/custom-handler')->handler(\App\Handlers\Handler::class);
};
```

To add HTTP verbs, default parameters, custom core, prefix, group:

```php
use App\Controller\HomeController;
use Spiral\Router\Loader\Configurator\RoutingConfigurator;

return function (RoutingConfigurator $routes): void {
    // HTTP verbs
    $routes
        ->add('html', '/<action>.html')
        ->controller(HomeController::class)
        ->methods('GET'); // or ->methods(['GET', 'POST'])
    
    // default parameters
    $routes
        ->add('html', '/<action>.html')
        ->controller(HomeController::class)
        ->defaults(['action' => 'default']);
    
    // custom core
    $routes
        ->add('html', '/<action>.html')
        ->controller(HomeController::class)
        ->core($core);
    
    // prefix
    $routes
        ->add('html', '/<action>.html')
        ->controller(HomeController::class)
        ->prefix('profile');

    // group
    $routes
        ->add('html', '/<action>.html')
        ->controller(HomeController::class)
        ->group('admin');    
};
```

Routes with the same `prefix` and `group` can be grouped in a separate file. Need to create a new file, for example, 
`app/routes/api.php` and add api routes:

```php
use Spiral\Router\Loader\Configurator\RoutingConfigurator;

return function (RoutingConfigurator $routes): void {
    // routes
};
```

Import this file in the `defineRoutes` method:

```php
// file app/src/Bootloader/RoutesBootloader.php
protected function defineRoutes(RoutingConfigurator $routes): void
{
    // all routes from this file will have a prefix and a group
    $routes
        ->import($this->dirs->get('app') . '/routes/api.php')
        ->group('api')
        ->prefix('api');
}
```

### Adding routes in defineRoutes method

Routes can be added in the defineRoutes method using the RoutingConfigurator. 
The process of adding routes is exactly the same as in separate files:

```php
namespace App\Bootloader;

use Spiral\Bootloader\Http\RoutesBootloader as BaseRoutesBootloader;
use Spiral\Router\Loader\Configurator\RoutingConfigurator;

final class RoutesBootloader extends BaseRoutesBootloader
{
    // ...
    
    protected function defineRoutes(RoutingConfigurator $routes): void
    {
        $routes->add('index', '/')->action(HomeController::class, 'index');
    }
}
```

### Middlewares and groups

Middlewares are configured globally, which will be applied for all routes and for each group of routes separately.
Each group will have the global middlewares and the middlewares configured for that group applied.

You can configure middlewares in the `RoutesBootloader`:

```php
namespace App\Bootloader;

use App\Middleware\LocaleSelector;
use Spiral\Auth\Middleware\AuthTransportMiddleware;
use Spiral\Bootloader\Http\RoutesBootloader as BaseRoutesBootloader;
use Spiral\Cookies\Middleware\CookiesMiddleware;
use Spiral\Core\Container\Autowire;
use Spiral\Csrf\Middleware\CsrfMiddleware;
use Spiral\Debug\StateCollector\HttpCollector;
use Spiral\Http\Middleware\ErrorHandlerMiddleware;
use Spiral\Http\Middleware\JsonPayloadMiddleware;
use Spiral\Session\Middleware\SessionMiddleware;

final class RoutesBootloader extends BaseRoutesBootloader
{
    protected function globalMiddleware(): array
    {
        return [
            LocaleSelector::class,
            ErrorHandlerMiddleware::class,
            JsonPayloadMiddleware::class,
            HttpCollector::class,
        ];
    }

    protected function middlewareGroups(): array
    {
        return [
            'web' => [
                CookiesMiddleware::class,
                SessionMiddleware::class,
                CsrfMiddleware::class,
                // new Autowire(AuthTransportMiddleware::class, ['transportName' => 'cookie'])
            ],
            'api' => [
                // new Autowire(AuthTransportMiddleware::class, ['transportName' => 'header'])
            ],
        ];
    }
}
```

## Creating new routes via RouterInterface

### Default Configuration
=======
## Default Configuration
>>>>>>> 2b3f51ef

The default web application bundle allows you to call any controller action located in `App\Controller`namespace using
`/<controller>/<action>` pattern. See below how to alter this behavior.

> **Note**
> Your controllers must have a `Controller` suffix.

<<<<<<< HEAD
### Configuration

The component does not require any external configuration. You can create new routing via `Spiral\Router\RouterInterface` 
in your Bootloader. We can start with a simple `/` handler:
=======
## Configuration

The component does not require any external configuration. You can create new routing
via `Spiral\Router\RouterInterface` in your Bootloader. We can start with a simple `/` handler:
>>>>>>> 2b3f51ef

```php
namespace App\Bootloader;

use Spiral\Boot\Bootloader\Bootloader;
use Spiral\Router\Route;
use Spiral\Router\RouterInterface;

class RoutesBootloader extends Bootloader
{
    public function boot(RouterInterface $router): void
    {
        $router->setRoute(
            'home',                    // route name 
            new Route(
                '/',                   // pattern
                fn () => 'hello world' // handler
            )
        );
    }
}
```

> **Note**
> The Route class can accept a handler of type `Psr\Http\Server\RequestHandlerInterface`, closure, invokable class, 
> or `Spiral\Router\TargetInterface`. Simply pass a class or a binding name instead of a real object if you want it
> to be constructed on demand.

<<<<<<< HEAD
### Closure Handler
=======
## Closure Handler
>>>>>>> 2b3f51ef

It is possible to pass the `closure` as route handler, in this case our function will receive two
arguments: `Psr\Http\Message\ServerRequestInterface` and `Psr\Http\Message\ResponseInterface`.

```php
$router->setRoute('home', new Route(
    '/<name>',
    function (ServerRequestInterface $request, ResponseInterface $response): ResponseInterface {
        $response->getBody()->write('hello world');

        return $response;
    }
));
```

<<<<<<< HEAD
### Route Pattern and Parameters

You can use a route pattern to specify any number of required and optional parameters. These parameters will later pass to the route handler via the `ServerRequestInterface` attribute `matches`.
=======
## Route Pattern and Parameters

You can use a route pattern to specify any number of required and optional parameters. These parameters will later pass
to the route handler via the `ServerRequestInterface` attribute `matches`.
>>>>>>> 2b3f51ef

> **Note**
> Use `attribute:matches.id` in Request Filters to access these values.

Use the `<parameter_name:pattern>` form to define a route parameter, where pattern is a regexp friendly expression. You
can omit pattern and just use `<parameter_name>`, in this case, the parameter will match `[^\/]+`.

We can add a simple parameter `name`:

```php
namespace App\Bootloader;

use Psr\Http\Message\ResponseInterface;
use Psr\Http\Message\ServerRequestInterface;
use Spiral\Boot\Bootloader\Bootloader;
use Spiral\Router\Route;
use Spiral\Router\RouterInterface;

class RoutesBootloader extends Bootloader
{
    public function boot(RouterInterface $router): void
    {
        $router->setRoute('home', new Route(
            '/<name>',
            function (ServerRequestInterface $request, ResponseInterface $response): array {
                return $request->getAttribute('route')->getMatches(); // returns JSON ['name' => '']
            }
        ));
    }
}
```

Use `[]` to make a part of route (including the parameters) optional, for example:

```php
$router->setRoute('home', new Route(
    '/[<name>]',
    function (ServerRequestInterface $request, ResponseInterface $response): array {
        return $request->getAttribute('route')->getMatches();
    }
));
```

> **Note**
> This route will match `/`, the name parameter will be `null`.

You can specify any number of parameters and make some of them optional, for example we can match URLs
like `/group/user`, where `user` is optional:

```php
$router->setRoute('home', new Route(
    '/<group>[/<user>]',
    function (ServerRequestInterface $request, ResponseInterface $response): array {
        return $request->getAttribute('route')->getMatches();
    }
));
```

You can specify default parameter value using third route argument:

```php
$router->setRoute('home', new Route(
    '/<group>[/<user>]',
    function (ServerRequestInterface $request, ResponseInterface $response): array {
        return $request->getAttribute('route')->getMatches();
    },
    [
        'user' => 'default'
    ]
));
```

Use `<parameter:pattern>` to specify parameter pattern:

```php
$router->setRoute('home', new Route(
    '/user/<id:\d+>',
    function (ServerRequestInterface $request, ResponseInterface $response): array {
        return $request->getAttribute('route')->getMatches();
    }
));
```

> **Note**
> This route will only match URLs with numeric `id`.

You can also specify multiple pre-defined options:

```php
$router->setRoute('home', new Route(
    '/do/<action:login|logout>',
    function (ServerRequestInterface $request, ResponseInterface $response): array {
        return $request->getAttribute('route')->getMatches();
    }
));
``` 

> **Note**
> This route will only match `/do/login` and `/do/logout`.

<<<<<<< HEAD
#### Match Host
=======
### Match Host
>>>>>>> 2b3f51ef

To match the domain or sub-domain name, prefix your pattern with `//`:

```php
$router->setRoute('home', new Route(
    '//<host>/',
    function (ServerRequestInterface $request, ResponseInterface $response): array {
        return $request->getAttribute('route')->getMatches();
    }
));
```

To match sub-domain:

```php
$router->setRoute('home', new Route(
    '//<sub>.domain.com/',
    function (ServerRequestInterface $request, ResponseInterface $response): array {
        return $request->getAttribute('route')->getMatches();
    }
));
```

You can combine host and path matching:

```php
$router->setRoute('home', new Route(
    '//<sub>.domain.com/[<action>]',
    function (ServerRequestInterface $request, ResponseInterface $response): array {
        return $request->getAttribute('route')->getMatches();
    }
));
```

<<<<<<< HEAD
#### Immutability

All route objects are immutable by design, you can not change their state after creation, but only make a copy 
=======
### Immutability

All route objects are immutable by design, you can not change their state after creation, but only make a copy
>>>>>>> 2b3f51ef
with new values. To set default route parameters outside constructor:

```php
namespace App\Bootloader;

use Psr\Http\Message\ResponseInterface;
use Psr\Http\Message\ServerRequestInterface;
use Spiral\Boot\Bootloader\Bootloader;
use Spiral\Router\Route;
use Spiral\Router\RouterInterface;

class RoutesBootloader extends Bootloader
{
    public function boot(RouterInterface $router): void
    {
        $route = new Route('/[<action>]', function (ServerRequestInterface $request, ResponseInterface $response): array {
            return $request->getAttribute('route')->getMatches();
        });

        $router->setRoute('home', $route->withDefaults([
            'action' => 'default'
        ]));
    }
}
```

<<<<<<< HEAD
#### Verbs
=======
### Verbs
>>>>>>> 2b3f51ef

Use `withVerbs` method to match routes with only certain HTTP verbs:

```php
namespace App\Bootloader;

use Psr\Http\Message\ResponseInterface;
use Psr\Http\Message\ServerRequestInterface;
use Spiral\Boot\Bootloader\Bootloader;
use Spiral\Router\Route;
use Spiral\Router\RouterInterface;

class RoutesBootloader extends Bootloader
{
    public function boot(RouterInterface $router): void
    {
        $route = new Route('/[<action>]', function (ServerRequestInterface $request, ResponseInterface $response): array {
            return $request->getAttribute('route')->getMatches();
        });

        $router->setRoute('get.route',
            $route->withVerbs('GET')->withDefaults(['action' => 'GET'])
        );

        $router->setRoute(
            'post.route',
            $route->withVerbs('POST', 'PUT')->withDefaults(['action' => 'POST'])
        );
    }
}
```

<<<<<<< HEAD
#### Middleware
=======
### Middleware
>>>>>>> 2b3f51ef

To associate route-specific middleware use `withMiddleware`, you can access route parameters via `route` attribute
of the request object:

```php
namespace App\Bootloader;

use App\Middleware\ParamWatcher;
use Psr\Http\Message\ResponseInterface;
use Psr\Http\Message\ServerRequestInterface;
use Spiral\Boot\Bootloader\Bootloader;
use Spiral\Router\Route;
use Spiral\Router\RouterInterface;

class RoutesBootloader extends Bootloader
{
    public function boot(RouterInterface $router): void
    {
        $route = new Route('/<param>', function (ServerRequestInterface $request, ResponseInterface $response): array {
            return $request->getAttribute('route')->getMatches();
        });

        $router->setRoute('home', $route->withMiddleware(
            ParamWatcher::class
        ));
    }
}
```

where `ParamWatcher` is:

```php
namespace App\Middleware;

use Psr\Http\Message\ResponseInterface as Response;
use Psr\Http\Message\ServerRequestInterface as Request;
use Psr\Http\Server\MiddlewareInterface;
use Psr\Http\Server\RequestHandlerInterface;
use Spiral\Http\Exception\ClientException\UnauthorizedException;
use Spiral\Router\RouteInterface;

class ParamWatcher implements MiddlewareInterface
{
    public function process(Request $request, RequestHandlerInterface $handler): Response
    {
        /** @var RouteInterface $route */
        $route = $request->getAttribute('route');

        if ($route->getMatches()['param'] === 'forbidden') {
           throw new UnauthorizedException();
        }

        return $handler->handle($request);
    }
}
```

This route will trigger an Unauthorized exception on `/forbidden`.

> **Note**
> You can add as many middlewares as you want.

<<<<<<< HEAD
### Multiple Routes

The router will match all routes in the order they were registered. Make sure to avoid situations where the previous route
matches the conditions of the following routes.
=======
## Multiple Routes

The router will match all routes in the order they were registered. Make sure to avoid situations where the previous
route matches the conditions of the following routes.
>>>>>>> 2b3f51ef

```php
$router->setRoute(
    'home',
    new Route('/<param>',
        function (ServerRequestInterface $request, ResponseInterface $response): array {
            return $request->getAttribute('route')->getMatches();
        }
    )
);

// this route will never trigger
$router->setRoute(
    'hello',
    new Route('/hello',
        function (ServerRequestInterface $request, ResponseInterface $response): array {
            return $request->getAttribute('route')->getMatches();
        }
    )
);
```

<<<<<<< HEAD
### Default Route
=======
## Default Route
>>>>>>> 2b3f51ef

Spiral Router provides the ability to specify the default/fallback route. This route will always be invoked after every
other route and check for matching to its pattern.

E.g., there's no need to define the route for every controller and action if you set up default routing like so:

```php
$router->setRoute(
    'home',
    new Route('/<param>',
        function (ServerRequestInterface $request, ResponseInterface $response): array {
            return $request->getAttribute('route')->getMatches();
        }
    )
);

$router->setDefault(new Route('/', fn (): string => 'default'));
``` 

See below how to use the default route to scaffold application paths quickly.

<<<<<<< HEAD
### Route Targets (Controllers and Actions)

The most effective way to use the router is to target routes to the controllers and their actions. To demonstrate all the 
capabilities, we will need multiple controllers in `App\Controller` namespace:
=======
## Route Targets (Controllers and Actions)

The most effective way to use the router is to target routes to the controllers and their actions. To demonstrate all
the capabilities, we will need multiple controllers in `App\Controller` namespace:
>>>>>>> 2b3f51ef

```php
namespace App\Controller;

class HomeController
{
    public function index(): string
    {
        return 'index';
    }

    public function other(): string
    {
        return 'other';
    }

    public function user(int $id): string
    {
        return "hello {$id}";
    }
}
```

Create a second controller using scaffolding `php ./app.php create:controller demo -a test`:

```php
namespace App\Controller;

class DemoController
{
    public function test(): string
    {
        return 'demo test';
    }
}
```

<<<<<<< HEAD
#### Route to Action
=======
### Route to Action
>>>>>>> 2b3f51ef

To point your route to the controller action specify route handler as `Spiral\Router\Target\Action`:

```php
namespace App\Bootloader;

use App\Controller\HomeController;
use Spiral\Boot\Bootloader\Bootloader;
use Spiral\Router\Route;
use Spiral\Router\RouterInterface;
use Spiral\Router\Target\Action;

class RoutesBootloader extends Bootloader
{
    public function boot(RouterInterface $router): void
    {
        $router->setRoute(
            'index',
            new Route('/index', new Action(HomeController::class, 'index'))
        );
    }
}
```

You can combine this target with the required or optional parameter. The parameter will be available as method injection
to the desired target:

```php
$router->setRoute(
    'user',
    new Route('/user/<id:\d+>', new Action(HomeController::class, 'user'))
);
```

<<<<<<< HEAD
#### Wildcard Actions
=======
### Wildcard Actions
>>>>>>> 2b3f51ef

We can point a route to more than one controller action at the same time, to do that we have to define the
parameter `<action>` in our route pattern. Since one of the methods require `<id>` parameter, we can make it optional:

```php
$router->setRoute(
    'home',
    new Route('/<action>[/<id>]', new Action(HomeController::class, ['index', 'user']))
);
```

> **Note**
> This route will match both `/index` and `/user/1` paths.

Behind the hood, the route will compile into expression which is aware of action
constrains `/^(?P<action>index|user)(?:\/(?P<id>[^\/]+))?$/iu`. Such approach would not only allow you to increase the 
performance but also reuse the same pattern with different action sets.

```php
// match "/index"
$router->setRoute(
    'home',
    new Route('/<action>', new Action(HomeController::class, 'index'))
);

// match "/other"
$router->setRoute(
    'home',
    new Route('/<action>', new Action(HomeController::class, 'other'))
);

// match "/test"
$router->setRoute(
    'demo',
    new Route('/<action>', new Action(DemoController::class, 'test'))
);
```

<<<<<<< HEAD
#### Route to Controller
=======
### Route to Controller
>>>>>>> 2b3f51ef

You point your route to all of the controller actions at once using `Spiral\Router\Target\Controller`. This target
requires `<action>` parameter to be defined (unless the default value forced).

```php
namespace App\Bootloader;

use App\Controller\HomeController;
use Spiral\Boot\Bootloader\Bootloader;
use Spiral\Router\Route;
use Spiral\Router\RouterInterface;
use Spiral\Router\Target\Controller;

class RoutesBootloader extends Bootloader
{
    public function boot(RouterInterface $router): void
    {
        $router->setRoute(
            'home',
            new Route('/home/<action>[/<id>]', new Controller(HomeController::class))
        );
    }
}
```

> **Note**
> Route matches `/home/index`, `/home/other` and `/home/user/1`.

Combine this target with defaults to make your URLs shorter.

```php
$router->setRoute(
    'home',
    (new Route('/home[/<action>[/<id>]]', new Controller(HomeController::class)))
        ->withDefaults(['action' => 'index'])
);
```

> **Note**
> This route will match `/home` with `action=index`. Note, you must extend optional path segments `[]` till the end of the
> route pattern.

<<<<<<< HEAD
#### Route to Namespace

In some cases, you might want to route to the set of controllers located in the same namespace. Use target `Spiral\Router\Target\Namespaced`
for these purposes. This target will require route parameters `<controller>` and `<action>` (unless default is forced). 
=======
### Route to Namespace

In some cases, you might want to route to the set of controllers located in the same namespace. Use
target `Spiral\Router\Target\Namespaced` for these purposes. This target will require route parameters `<controller>` 
and `<action>` (unless default is forced).
>>>>>>> 2b3f51ef

You can specify target namespace and controller class postfix:

```php
namespace App\Bootloader;

use Spiral\Boot\Bootloader\Bootloader;
use Spiral\Router\Route;
use Spiral\Router\RouterInterface;
use Spiral\Router\Target\Namespaced;

class RoutesBootloader extends Bootloader
{
    public function boot(RouterInterface $router): void
    {
        $router->setRoute('app', new Route(
            '/<controller>/<action>',
            new Namespaced('App\Controller', 'Controller')
        ));
    }
}
```

> **Note**
> This route will match `/home/index`, `/home/other` and `/demo/test`.

You can make all the parameters optional and set the default values:

```php
$router->setRoute('app',
    (new Route(
        '[/<controller>[/<action>]]',
        new Namespaced('App\Controller', 'Controller')
    ))->withDefaults([
        'controller' => 'home',
        'action'     => 'index'
    ])
);
```

> **Note**
> This route will match `/` (home->index), `/home` (home->index), `/home/index`, `/home/other` and `/demo/test`. The 
> `/demo` will trigger not-found error as `DemoController` does not defines method `index`.

The default web-application bundle sets this route [as default](https://github.com/spiral/app/blob/2.x/app/src/Bootloader/RoutesBootloader.php#L42).
You don't need to create a route for any of the controllers added to `App\Controller`, simply use `/controller/action` URLs
to access the required method. If no action is specified, the `index` will be used by the default. The routing will point

to the public methods only.

> **Note**
> You can turn the default route off once the development is over.

<<<<<<< HEAD
#### Route to Controller Group
=======
### Route to Controller Group
>>>>>>> 2b3f51ef

The alternative is to specify controller names manually without common namespace. Use target
`Spiral\Router\Target\Group`. Target requires `<controller>` and `<action>` parameters to be defined (unless default is
forced).

```php
namespace App\Bootloader;

use App\Controller\DemoController;
use App\Controller\HomeController;
use Spiral\Boot\Bootloader\Bootloader;
use Spiral\Router\Route;
use Spiral\Router\RouterInterface;
use Spiral\Router\Target\Group;

class RoutesBootloader extends Bootloader
{
    public function boot(RouterInterface $router): void
    {
        $router->setRoute('app', new Route('/<controller>/<action>', new Group([
            'home' => HomeController::class,
            'demo' => DemoController::class
        ])));
    }
}
```

> **Note**
> Such an approach is useful when you want to assemble multiple modules under one path (i.e., admin panels).

<<<<<<< HEAD
### RESTful

All of the route targets listed above support the third argument, which specifies the method selection behavior. Set this
parameter as `AbstractTarget::RESTFUL` to automatically prefix all the methods with HTTP verb.
=======
## RESTful

All of the route targets listed above support the third argument, which specifies the method selection behavior. Set
this parameter as `AbstractTarget::RESTFUL` to automatically prefix all the methods with HTTP verb.
>>>>>>> 2b3f51ef

For example, we can use the following controller:

```php
namespace App\Controller;

class UserController
{
    public function getUser(int $id): string
    {
        return "get {$id}";
    }

    public function postUser(int $id): string
    {
        return "post {$id}";
    }

    public function deleteUser(int $id): string
    {
        return "delete {$id}";
    }
}
```

And route to it:

```php
$router->setRoute('user', new Route(
    '/user/<id:\d+>',
    new Controller(UserController::class, Controller::RESTFUL),
    ['action' => 'user']
));
```

> **Note**
> Invoking `/user/1` with different HTTP methods will call different controller methods. Note, you still need
> to specify the action name.

<<<<<<< HEAD
#### Sharing target across routes

Another way to define RESTful or similar routing to multiple controllers is to share a common target with different routes.
Such an approach will allow you to define your controller style. 
=======
### Sharing target across routes

Another way to define RESTful or similar routing to multiple controllers is to share a common target with different
routes. Such an approach will allow you to define your controller style.
>>>>>>> 2b3f51ef

For example, we can route different HTTP verbs to the following controller(s):

```php
namespace App\Controller;

class UserController
{
    public function load(int $id): string
    {
        return "get {$id}";
    }

    public function store(int $id): string
    {
        return "post {$id}";
    }

    public function delete(int $id): string
    {
        return "delete {$id}";
    }
}
```

Let's create an API that will look like `GET|POST|DELETE /v1/<controller>` and point to the corresponding controller(s)
methods.

Our base route will look like:

```php
$resource = new Route('/v1/<controller>', new Group([
    'user' => UserController::class,
]));
```

We can register it with different HTTP verbs and action values:

```php
namespace App\Bootloader;

use App\Controller\UserController;
use Spiral\Boot\Bootloader\Bootloader;
use Spiral\Router\Route;
use Spiral\Router\RouterInterface;
use Spiral\Router\Target\Group;

class RoutesBootloader extends Bootloader
{
    public function boot(RouterInterface $router): void
    {
        $resource = new Route('/v1/<controller>/<id>', new Group([
            'user' => UserController::class,
        ]));

        $router->setRoute(
            'resource.get',
            $resource->withVerbs('GET')->withDefaults(['action' => 'load'])
        );

        $router->setRoute(
            'resource.store',
            $resource->withVerbs('POST')->withDefaults(['action' => 'store'])
        );

        $router->setRoute(
            'resource.delete',
            $resource->withVerbs('DELETE')->withDefaults(['action' => 'delete'])
        );
    }
}
```

Such an approach allows you to use the same route-set for multiple resource controllers.

<<<<<<< HEAD
### Url Generation
=======
## Url Generation
>>>>>>> 2b3f51ef

The router can generate Uri based on any given route and its parameters.

```php
$router->setRoute(
    'home',
    new Route('/home/<action>', new Controller(HomeController::class))
);
```

Use method `uri` of `RouterInterface` to generate URL:

```php
use Spiral\Router\RouterInterface;

// ...

public function index(RouterInterface $router)
{
    $uri = $router->uri('home', ['action' => 'index']);

    dump((string)$uri); // /home/index
}
```

Additional parameters will mount as a query string:

```php
use Spiral\Router\RouterInterface;

// ...

public function index(RouterInterface $router)
{
    $uri = $router->uri('home', [
        'action' => 'index',
        'page'   => 123
    ]);

    dump((string)$uri); // /home/index?page=123
}
```

The `uri` method will return an instance of `Psr\Http\Message\UriInterface`:

```php
use Spiral\Router\RouterInterface;

// ...

public function index(RouterInterface $router)
{
    $uri = $router->uri('home', [
        'action' => 'index',
        'page'   => 123
    ]);

    dump((string)$uri->withFragment('hello')); // /home/index?page=123#hello
}
```

Note, all of the parameters passed into the URL pattern will be slugified:

```php
use Spiral\Router\RouterInterface;

// ...

public function index(RouterInterface $router)
{
    $uri = $router->uri('home', [
        'action' => 'hello World',
    ]);

    dump((string)$uri); // /home/hello-world
}
```

> **Note**
> You can use `@route(name, params)` directive in Stempler views.<|MERGE_RESOLUTION|>--- conflicted
+++ resolved
@@ -1,12 +1,7 @@
 # HTTP - Routing
 
-<<<<<<< HEAD
-The framework [Web Bundle](https://github.com/spiral/app) includes pre-configured router components. To install the router in
-alternative builds:
-=======
 The framework [Web Bundle](https://github.com/spiral/app) includes pre-configured router component. To install the
 router in alternative builds:
->>>>>>> 2b3f51ef
 
 ```bash
 composer require spiral/router
@@ -27,7 +22,6 @@
 > **Note**
 > Read how to define routing using attributes or annotations [here](/http/annotated-routes.md).
 
-<<<<<<< HEAD
 ## Creating new routes via RoutesBootloader
 
 The default web application bundle allows you to configure application routes via `App\Bootloader\RoutesBootloader`.
@@ -207,9 +201,6 @@
 ## Creating new routes via RouterInterface
 
 ### Default Configuration
-=======
-## Default Configuration
->>>>>>> 2b3f51ef
 
 The default web application bundle allows you to call any controller action located in `App\Controller`namespace using
 `/<controller>/<action>` pattern. See below how to alter this behavior.
@@ -217,17 +208,10 @@
 > **Note**
 > Your controllers must have a `Controller` suffix.
 
-<<<<<<< HEAD
-### Configuration
-
-The component does not require any external configuration. You can create new routing via `Spiral\Router\RouterInterface` 
-in your Bootloader. We can start with a simple `/` handler:
-=======
 ## Configuration
 
 The component does not require any external configuration. You can create new routing
 via `Spiral\Router\RouterInterface` in your Bootloader. We can start with a simple `/` handler:
->>>>>>> 2b3f51ef
 
 ```php
 namespace App\Bootloader;
@@ -256,11 +240,7 @@
 > or `Spiral\Router\TargetInterface`. Simply pass a class or a binding name instead of a real object if you want it
 > to be constructed on demand.
 
-<<<<<<< HEAD
-### Closure Handler
-=======
 ## Closure Handler
->>>>>>> 2b3f51ef
 
 It is possible to pass the `closure` as route handler, in this case our function will receive two
 arguments: `Psr\Http\Message\ServerRequestInterface` and `Psr\Http\Message\ResponseInterface`.
@@ -276,16 +256,10 @@
 ));
 ```
 
-<<<<<<< HEAD
-### Route Pattern and Parameters
-
-You can use a route pattern to specify any number of required and optional parameters. These parameters will later pass to the route handler via the `ServerRequestInterface` attribute `matches`.
-=======
 ## Route Pattern and Parameters
 
 You can use a route pattern to specify any number of required and optional parameters. These parameters will later pass
 to the route handler via the `ServerRequestInterface` attribute `matches`.
->>>>>>> 2b3f51ef
 
 > **Note**
 > Use `attribute:matches.id` in Request Filters to access these values.
@@ -386,11 +360,7 @@
 > **Note**
 > This route will only match `/do/login` and `/do/logout`.
 
-<<<<<<< HEAD
-#### Match Host
-=======
 ### Match Host
->>>>>>> 2b3f51ef
 
 To match the domain or sub-domain name, prefix your pattern with `//`:
 
@@ -425,15 +395,9 @@
 ));
 ```
 
-<<<<<<< HEAD
-#### Immutability
-
-All route objects are immutable by design, you can not change their state after creation, but only make a copy 
-=======
 ### Immutability
 
 All route objects are immutable by design, you can not change their state after creation, but only make a copy
->>>>>>> 2b3f51ef
 with new values. To set default route parameters outside constructor:
 
 ```php
@@ -460,11 +424,7 @@
 }
 ```
 
-<<<<<<< HEAD
-#### Verbs
-=======
 ### Verbs
->>>>>>> 2b3f51ef
 
 Use `withVerbs` method to match routes with only certain HTTP verbs:
 
@@ -497,11 +457,7 @@
 }
 ```
 
-<<<<<<< HEAD
-#### Middleware
-=======
 ### Middleware
->>>>>>> 2b3f51ef
 
 To associate route-specific middleware use `withMiddleware`, you can access route parameters via `route` attribute
 of the request object:
@@ -564,17 +520,10 @@
 > **Note**
 > You can add as many middlewares as you want.
 
-<<<<<<< HEAD
-### Multiple Routes
-
-The router will match all routes in the order they were registered. Make sure to avoid situations where the previous route
-matches the conditions of the following routes.
-=======
 ## Multiple Routes
 
 The router will match all routes in the order they were registered. Make sure to avoid situations where the previous
 route matches the conditions of the following routes.
->>>>>>> 2b3f51ef
 
 ```php
 $router->setRoute(
@@ -597,11 +546,7 @@
 );
 ```
 
-<<<<<<< HEAD
-### Default Route
-=======
 ## Default Route
->>>>>>> 2b3f51ef
 
 Spiral Router provides the ability to specify the default/fallback route. This route will always be invoked after every
 other route and check for matching to its pattern.
@@ -623,17 +568,10 @@
 
 See below how to use the default route to scaffold application paths quickly.
 
-<<<<<<< HEAD
-### Route Targets (Controllers and Actions)
-
-The most effective way to use the router is to target routes to the controllers and their actions. To demonstrate all the 
-capabilities, we will need multiple controllers in `App\Controller` namespace:
-=======
 ## Route Targets (Controllers and Actions)
 
 The most effective way to use the router is to target routes to the controllers and their actions. To demonstrate all
 the capabilities, we will need multiple controllers in `App\Controller` namespace:
->>>>>>> 2b3f51ef
 
 ```php
 namespace App\Controller;
@@ -671,11 +609,7 @@
 }
 ```
 
-<<<<<<< HEAD
-#### Route to Action
-=======
 ### Route to Action
->>>>>>> 2b3f51ef
 
 To point your route to the controller action specify route handler as `Spiral\Router\Target\Action`:
 
@@ -710,11 +644,7 @@
 );
 ```
 
-<<<<<<< HEAD
-#### Wildcard Actions
-=======
 ### Wildcard Actions
->>>>>>> 2b3f51ef
 
 We can point a route to more than one controller action at the same time, to do that we have to define the
 parameter `<action>` in our route pattern. Since one of the methods require `<id>` parameter, we can make it optional:
@@ -753,11 +683,7 @@
 );
 ```
 
-<<<<<<< HEAD
-#### Route to Controller
-=======
 ### Route to Controller
->>>>>>> 2b3f51ef
 
 You point your route to all of the controller actions at once using `Spiral\Router\Target\Controller`. This target
 requires `<action>` parameter to be defined (unless the default value forced).
@@ -800,18 +726,11 @@
 > This route will match `/home` with `action=index`. Note, you must extend optional path segments `[]` till the end of the
 > route pattern.
 
-<<<<<<< HEAD
-#### Route to Namespace
-
-In some cases, you might want to route to the set of controllers located in the same namespace. Use target `Spiral\Router\Target\Namespaced`
-for these purposes. This target will require route parameters `<controller>` and `<action>` (unless default is forced). 
-=======
 ### Route to Namespace
 
 In some cases, you might want to route to the set of controllers located in the same namespace. Use
 target `Spiral\Router\Target\Namespaced` for these purposes. This target will require route parameters `<controller>` 
 and `<action>` (unless default is forced).
->>>>>>> 2b3f51ef
 
 You can specify target namespace and controller class postfix:
 
@@ -859,17 +778,12 @@
 The default web-application bundle sets this route [as default](https://github.com/spiral/app/blob/2.x/app/src/Bootloader/RoutesBootloader.php#L42).
 You don't need to create a route for any of the controllers added to `App\Controller`, simply use `/controller/action` URLs
 to access the required method. If no action is specified, the `index` will be used by the default. The routing will point
-
 to the public methods only.
 
 > **Note**
 > You can turn the default route off once the development is over.
 
-<<<<<<< HEAD
-#### Route to Controller Group
-=======
 ### Route to Controller Group
->>>>>>> 2b3f51ef
 
 The alternative is to specify controller names manually without common namespace. Use target
 `Spiral\Router\Target\Group`. Target requires `<controller>` and `<action>` parameters to be defined (unless default is
@@ -900,17 +814,10 @@
 > **Note**
 > Such an approach is useful when you want to assemble multiple modules under one path (i.e., admin panels).
 
-<<<<<<< HEAD
-### RESTful
-
-All of the route targets listed above support the third argument, which specifies the method selection behavior. Set this
-parameter as `AbstractTarget::RESTFUL` to automatically prefix all the methods with HTTP verb.
-=======
 ## RESTful
 
 All of the route targets listed above support the third argument, which specifies the method selection behavior. Set
 this parameter as `AbstractTarget::RESTFUL` to automatically prefix all the methods with HTTP verb.
->>>>>>> 2b3f51ef
 
 For example, we can use the following controller:
 
@@ -950,17 +857,10 @@
 > Invoking `/user/1` with different HTTP methods will call different controller methods. Note, you still need
 > to specify the action name.
 
-<<<<<<< HEAD
-#### Sharing target across routes
-
-Another way to define RESTful or similar routing to multiple controllers is to share a common target with different routes.
-Such an approach will allow you to define your controller style. 
-=======
 ### Sharing target across routes
 
 Another way to define RESTful or similar routing to multiple controllers is to share a common target with different
 routes. Such an approach will allow you to define your controller style.
->>>>>>> 2b3f51ef
 
 For example, we can route different HTTP verbs to the following controller(s):
 
@@ -1036,11 +936,7 @@
 
 Such an approach allows you to use the same route-set for multiple resource controllers.
 
-<<<<<<< HEAD
-### Url Generation
-=======
 ## Url Generation
->>>>>>> 2b3f51ef
 
 The router can generate Uri based on any given route and its parameters.
 
