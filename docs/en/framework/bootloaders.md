# Framework - Bootloaders

Bootloaders are the central piece in Spiral Framework and your application. These objects are responsible
for [Container](../framework/container.md) configuration, default configuration, etc.

Bootloaders are only executed once while loading your application. Since the app will stay in memory for long - you can
add as much code to your bootloaders as you want. It will not cause any performance effect on runtime.

![Application Control Phases](https://user-images.githubusercontent.com/773481/180768689-c711e6f0-3523-4330-a496-f78088504b29.png)

## Simple Bootloader

You can create simple Bootloader by extending `Spiral\Boot\Bootloader\Bootloader` class:

```php
namespace App\Bootloader;

use Spiral\Boot\Bootloader\Bootloader;

class MyBootloader extends Bootloader 
{
}
```

Every Bootloader must be activated in your application kernel. Add the class reference into `defineBootloaders` or `defineAppBootloaders` functions of
your `App\App` class:

```php
<<<<<<< HEAD
namespace App;

use Spiral\Framework\Kernel;
use App\Bootloader\RoutesBootloader;
use App\Bootloader\LoggingBootloader;
use App\Bootloader\MyBootloader;

class App extends Kernel
{
    public function defineBootloaders(): array
    {
        return [
            // ...
        ]
    }

    public function defineAppBootloaders(): array
    {
        return [
           RoutesBootloader::class,
           LoggingBootloader::class,
           MyBootloader::class,
           
           // anonymous bootloader via object instance
           new class () extends Bootloader {
               public const BINDINGS = [
                 // ...
               ];
               public const SINGLETONS = [
                 // ...
               ];
               
               public function init(BinderInterface $binder): void
               {
                 // ...
               }
               
               public function boot(BinderInterface $binder): void
               {
                  // ...
               }
           },
       ];
    }
}
=======
protected const LOAD = [
   // ...
   \App\Bootloader\RoutesBootloader::class,
];

protected const APP = [
   \App\Bootloader\LoggingBootloader::class,
   \App\Bootloader\MyBootloader::class,
];
>>>>>>> 7d10cf57
```

> **Note**
> `defineAppBootloaders` is always loaded after `defineBootloaders`, keep domain-specific bootloaders in it.

Currently, your Bootloader doesn't do anything. A little bit later, we will add some functionality to it.

## Available methods

Bootloaders provide two methods `init` and `boot` that are executed when the application is initialized.

### Init

This method will be run **first**. It's a good idea to set default values for the config files before proceeding. You 
can use the special bootloader methods to modify the config files as needed. After that, you can go ahead and run any 
other logic that doesn't require reading the config files and isn't dependent on code execution in the `init` and `boot` 
methods of other bootloaders. This is also a good time to add initialization callbacks and configure container bindings, 
as long as it doesn't require accessing the app config.

```php
use Spiral\Boot\AbstractKernel;
use Spiral\Boot\Bootloader\Bootloader;
use Spiral\Boot\EnvironmentInterface;
use Spiral\Config\ConfiguratorInterface;
use Spiral\Queue\Config\QueueConfig;

final class QueueBootloader extends Bootloader
{
    public function __construct(
        private readonly ConfiguratorInterface $config
    ) {
    }

    public function init(
        EnvironmentInterface $env, 
        AbstractKernel $kernel
    ): void {
        $this->config->setDefaults(
            QueueConfig::CONFIG,
            [
                'default' => $env->get('QUEUE_CONNECTION', 'sync'),
                // ...
            ]
        );
        
        $kernel->booting(function () {
            // ...
        });
    }
}
```

> **Note**:
> 1. Learn more about the `Spiral\Boot\EnvironmentInterface`, in the 
> [Configuration](../start/configuration.md) section.
> 2. Learn more about the `Spiral\Boot\AbstractKernel` class (also known as the 'Kernel'), in
> the [Kernel and Environment](../framework/kernel.md) section.
> 3. Learn more about the `Spiral\Config\ConfiguratorInterface` class, in
> the [Config Objects](../framework/config.md) section.

### Boot

This method will be run after the `init` method in the bootloaders have been executed. The reason for this is that
you might need the results of bootloader initialization in order to proceed. For example, compiled configuration files.

Just keep in mind that it should be run after all those init methods have completed.

```php
use Spiral\Boot\Bootloader\Bootloader;
use Spiral\Session\Config\SessionConfig;

final class SessionBootloader extends Bootloader
{
    public function boot(
        SessionConfig $session,
        CookiesBootloader $cookies
    ): void {
        $cookies->whitelistCookie($session->getCookie());
    }
}
```
## Configuring Container

Bootloaders are usually used to set up a DI container, like if we want to link multiple implementations to their 
interfaces or create some service. We can use the `init` or `boot` method for this, which lets us request any services we 
need using method injection.

```php
namespace App\Bootloader;

use Spiral\Core\Container;
use App\MyClassInterface;
use App\MyClass;
use App\MyService;

class MyBootloader extends Bootloader 
{
    public function boot(Container $container): void
    {
        $container->bind(MyClassInterface::class, MyClass::class);
        
        $container->bindSingleton(MyService::class, static function(MyClass $myClass) {
            return new MyService($myClass); 
        });
    }
}
```

> **Note**:
> The closure is provided as an argument to the `bindSingleton` method will be called by the dependency injection 
> (DI) container when it needs to create an instance of `MyService`. When the closure is called, the DI container will 
> automatically resolve and inject any dependencies that are required by the closure. 
> 
> If you want to learn more about DI, you can check out the [Container and Factories](../framework/container.md) section
> of the documentation. It should have all the info you need.

Bootloaders provide the ability to simplify container binding definition using constants `BINDINGS` and `SINGLETONS`.

```php
namespace App\Bootloader;

use Spiral\Core\Container;
use App\MyClassInterface;
use App\MyClass;
use App\MyService;

class MyBootloader extends Bootloader 
{
    const BINDINGS = [
        MyClassInterface::class => MyClass::class
    ];

    public function boot(Container $container): void
    {
        $container->bindSingleton(MyService::class, static function(MyClass $myClass) {
            return new MyService($myClass); 
        });
    }
}
```

You can also replace factory closures with factory methods:

```php
namespace App\Bootloader;

use App\MyClassInterface;
use App\MyClass;
use App\MyService;

class MyBootloader extends Bootloader 
{
    const BINDINGS = [
        MyInterface::class => MyClass::class
    ];

    const SINGLETONS = [
        MyService::class => [self::class, 'myService']
    ];

    protected function myService(MyClass $myClass): MyService
    {
        return new MyService($myClass); 
    }
}
```

## Configuring Application

Another common use case of bootloaders is to configure the framework before the application launch. For example, we can
declare a new route for our application or module:

```php
namespace App\Bootloader;

use Spiral\Router\RouterInterface;
use Spiral\Router\Target\Controller;
use Spiral\Router\Route;

class MyBootloader extends Bootloader 
{
    public function boot(RouterInterface $router): void
    {
        $router->setRoute(
            'my-route',
            new Route('/<action>', new Controller(MyController::class))
        );
    }
}
```

> **Note**
> You are only able to use bootloaders to configure your components during the bootstrap phase (a.k.a. via another
> bootloader). The framework would not allow you to change any configuration value after component initialization.

## Depending on other Bootloaders

Depending on other bootloaders can be really useful in certain situations. For example, if you want to make sure a 
certain bootloader is initialized before yours, you can use one of two main approaches: injecting the bootloader class 
into the init or boot method as an argument, or using the `Bootloader::DEPENDENCIES` constant in your bootloader class. 

This can be a good way to manage the initialization of your app and make sure all the necessary resources and 
dependencies are available when you need them. Just keep in mind that dependent bootloaders will only be initialized 
once, even if they are depended on by multiple other bootloaders.

Some framework bootloaders can be used as a simple way to configure application settings. For example, we can
use `Spiral\Bootloader\Http\HttpBootloader` to add global PSR-15 middleware:

**There are two ways to define dependent bootloaders:**

1. Injecting the bootloader class into the `init` or `boot` method as an argument of your bootloader class

**For example:**
```php
namespace App\Bootloader;

use Spiral\Bootloader\Http\HttpBootloader;
use App\Middleware\MyMiddleware;

class MyBootloader extends Bootloader 
{
    public function boot(HttpBootloader $http): void
    {
        $http->addMiddleware(MyMiddleware::class);
    }
}
```

2. Using the `Bootloader::DEPENDENCIES` constant in your bootloader class. This can be a convenient way to define
   dependent bootloaders when you don't need to access them directly in your bootloader class.

**For example:**
```php
namespace App\Bootloader;

class MyBootloader extends Bootloader 
{
    protected const DEPENDENCIES = [
        \Spiral\Bootloader\Http\HttpBootloader::class
    ];
    
    public function boot(): void
    {
        // ...
    }
}
```

The Spiral Framework will automatically resolve and initialize the dependent bootloader before the depending bootloader 
is initialized.

Both of these approaches allow you to define dependent bootloaders in a declarative way, which can make it easier to 
manage the initialization of your application and ensure that all necessary resources and dependencies are available
when they are needed.

> **Note**:
> Dependent bootloaders will be only initialized once, even if multiple other bootloaders depend on them.

## Cascade bootloading

You can control the bootload process using Bootloader itself, simply request `Spiral\Boot\BootloadManager`:

```php
namespace App\Bootloader;

use Spiral\Boot\Bootloader\Bootloader;
use Spiral\Boot\BootloadManager;
use Spiral\Bootloader\DebugBootloader;
use Spiral\Boot\EnvironmentInterface;

class AppBootloader extends Bootloader
{
    public function boot(BootloadManager $bootloadManager, EnvironmentInterface $env): void
    {
        if ($env->get('DEBUG')) {
            $bootloadManager->bootload([
                DebugBootloader::class
            ]);
        }
    }
}
```<|MERGE_RESOLUTION|>--- conflicted
+++ resolved
@@ -26,7 +26,6 @@
 your `App\App` class:
 
 ```php
-<<<<<<< HEAD
 namespace App;
 
 use Spiral\Framework\Kernel;
@@ -40,13 +39,13 @@
     {
         return [
             // ...
+           RoutesBootloader::class,
         ]
     }
 
     public function defineAppBootloaders(): array
     {
         return [
-           RoutesBootloader::class,
            LoggingBootloader::class,
            MyBootloader::class,
            
@@ -72,17 +71,6 @@
        ];
     }
 }
-=======
-protected const LOAD = [
-   // ...
-   \App\Bootloader\RoutesBootloader::class,
-];
-
-protected const APP = [
-   \App\Bootloader\LoggingBootloader::class,
-   \App\Bootloader\MyBootloader::class,
-];
->>>>>>> 7d10cf57
 ```
 
 > **Note**
