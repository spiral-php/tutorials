# Framework - Config Objects

The Spiral framework exposes all the underlying configuration of its components using config objects. The core purpose
of config objects is to separate the bootload and runtime phase and provide an easily accessible source of the
configuration.

![Application Control Phases](https://user-images.githubusercontent.com/796136/64906478-e213ff80-d6ef-11e9-839e-95bac78ef147.png)

While configuration can change during the bootload process, at runtime all the values are frozen and forbidden for
modification.

## Configuration Provider

All of the configuration values can be accessed via `Spiral\Config\ConfiguratorInterface` in the form of an array.

To demonstrate that we can create config file `app/config/app.php`:

```php
<?php

declare(strict_types=1);

return [
    'values' => [123]
];
```

> **Note**
> You can use `json` format as well, or extend `ConfiguratorInterface` to add custom config readers.

To access the configuration values in your service or controller:

```php
use App\Config\AppConfig;
use Spiral\Config\ConfiguratorInterface;

// ...

public function index(ConfiguratorInterface $configurator)
{
    dump($configurator->getConfig(AppConfig::CONFIG));
}
```

> **Note**
> You can check if configuration exists using method `exists`. 

## Config Object

It is not very convenient to read the configuration in the form of arrays. The framework provides the OOP abstraction to
read your values. We can create this class manually or automatically generate it via `spiral/scaffolder`:

```bash
php app.php create:config app -r
``` 

> **Note**
> Use option `-r` to reverse engineer the configuration structure.

The resulted config class located in `app/src/config/AppConfig.php`:

```php
namespace App\Config;

use Spiral\Core\InjectableConfig;

class AppConfig extends InjectableConfig
{
    public const CONFIG = 'app';

    protected array $config = [
        'values' => []
    ];

    /**
     * @return array|int[]
     */
    public function getValues(): array
    {
        return $this->config['values'];
    }
}
``` 

The base class `Spiral\Core\InjectableConfig` allows you to request this object immediately in your code without any
IoC container configuration. The constant `CONFIG` contains the name of the configuration file.

```php
use App\Config\AppConfig;

// ...

public function index(AppConfig $appConfig)
{
    \dump($appConfig->getValues());
}
```

> **Note**
> The config object provides read-only API, changing values at runtime is not possible to prevent unwanted side-effect
> in long-running applications.

Every Spiral component provides the config object you can use in your application.

## Default Configuration in Bootloader

In many cases, the default configuration might be enough for most of the applications. Use custom bootloader to define
default configuration values to avoid the need to create unnecessary files. Environment variables can be used as default 
values.

```php
namespace App\Bootloader;

use App\Config\AppConfig;
use Spiral\Boot\Bootloader\Bootloader;
use Spiral\Boot\EnvironmentInterface;
use Spiral\Config\ConfiguratorInterface;

class AppBootloader extends Bootloader
{
    public function init(ConfiguratorInterface $configurator, EnvironmentInterface $env): void
    {
        $configurator->setDefaults(AppConfig::CONFIG, [
            'values' => [432],
            'other' => $env->get('VALUE_FROM_ENV', 'default')
        ]);
    }
}
```

The file `app/config/app.php` will overwrite default configuration values. Remove this file to use the default
configuration.

> **Note**
> The overwrite is done on the first level keys of configuration array.

## Auto-Configuration

Some components will expose auto-configuration API to change its settings during the application bootload time. Usually,
such API is available through the component bootloader.

> **Note**
> For example `HttpBootloader`->`addMiddleware`.

We can provide our auto-configuration API in our Bootloader. Use `ConfiguratorInterface`->`modify` for this purpose.
Our Bootloader will be declared as Singleton to speed up processing a bit.

```php
namespace App\Bootloader;

use App\Config\AppConfig;
use Spiral\Boot\Bootloader\Bootloader;
use Spiral\Config\ConfiguratorInterface;
use Spiral\Config\Patch\Append;
use Spiral\Core\Container\SingletonInterface;

class AppBootloader extends Bootloader implements SingletonInterface
{
    public function __construct(
        private ConfiguratorInterface $configurator
    ) {
    }

    public function init(): void
    {
        $this->configurator->setDefaults(AppConfig::CONFIG, [
            'values' => [432]
        ]);
    }

    public function addValue(int $value): void
    {
        // append new value to the values section of app config
        $this->configurator->modify(AppConfig::CONFIG, new Append('values', null, $value));
    }
}
```

Now, we can modify configuration via strict API from another bootloader:

```php
namespace App\Bootloader;

use Spiral\Boot\Bootloader\Bootloader;

class ValueBootloader extends Bootloader
{
    public function init(AppBootloader $app): void
    {
        $app->addValue(800);
    }
}
```

## Config Lifecycle

The framework provides a security mechanism to make sure that you are not changing config values after the config object
is requested by any of the components (a.k.a. config is frozen).

To demonstrate it, inject `AppConfig` to `ValueBootloader`:

```php
namespace App\Bootloader;

use App\Config\AppConfig;
use Spiral\Boot\Bootloader\Bootloader;

class ValueBootloader extends Bootloader
{
    public function boot(AppBootloader $app, AppConfig $appConfig): void
    {
        // forbidden
        $app->addValue(800);
    }
}
```

<<<<<<< HEAD
You will receive an exception `Spiral\Config\Exception\ConfigDeliveredException`: *Unable to patch config `app`, 
config object has already been delivered.*

It's recommended to set default values and change configs in the `init` method. And request a configuration file only in 
the `boot` method. The `init` method is called before `boot`. This will ensure that when the `boot` method is called, 
the configs will be in the correct state.
=======
You will receive an exception `Spiral\Config\Exception\ConfigDeliveredException`: *Unable to patch config `app`,
config object has already been delivered.*
>>>>>>> 2b3f51ef
<|MERGE_RESOLUTION|>--- conflicted
+++ resolved
@@ -215,14 +215,9 @@
 }
 ```
 
-<<<<<<< HEAD
-You will receive an exception `Spiral\Config\Exception\ConfigDeliveredException`: *Unable to patch config `app`, 
+You will receive an exception `Spiral\Config\Exception\ConfigDeliveredException`: *Unable to patch config `app`,
 config object has already been delivered.*
 
 It's recommended to set default values and change configs in the `init` method. And request a configuration file only in 
 the `boot` method. The `init` method is called before `boot`. This will ensure that when the `boot` method is called, 
-the configs will be in the correct state.
-=======
-You will receive an exception `Spiral\Config\Exception\ConfigDeliveredException`: *Unable to patch config `app`,
-config object has already been delivered.*
->>>>>>> 2b3f51ef
+the configs will be in the correct state.