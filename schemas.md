--- conflicted
+++ resolved
@@ -1,26 +1,20 @@
 # Schemas and Documenters
-Both the ORM and ODM components in Spiral framework are built based on the same principle - cached **behaviour schemas**. This schemas concept is based on memory structure which is used to describe the specific aspects of every database entity (model) including validations, fields, fiters etc. 
+Both ORM and ODM components in Spiral framework work based on same principle - cached **behaviour schemas**. Schemas concept involves memory structure which used to decribe specific aspects of every model including validations, fields, fiters and etc. 
 
 ## Schemas and Memory
-<<<<<<< HEAD
-The general idea regarding the use of schemas is the ability to separate out heavy analysis and inheritance operations from light and simple runtime processes. Using `HippocampusInterface`, components can collect and process all possible information about the database models (create model reflection) in the background and later share it with runtime code. It can create automatic data filters, synchronize databases (ORM) or even detect errors and security issues in your code.
-=======
 Generic idea behind using schemas is ability to separate heavy analysis and inheritance operations from light and simple runtime processes. Using `HippocampusInterface`, components are able to collect and process all possible information about database models (create model reflection) in backgroud. It can create automatic data filters, synchronize databases (ORM) or even detect errors and security issues in your code. Since we don't really have limitation on time in CLI mode, our analysis can be as complex and powerful as we want (for example you can decribe model behaviour using model code itself as you would do it in other frameworks).
->>>>>>> 4111bd30
 
-Since there aren't really any limitation on time in CLI mode, we can make our analysis as complex and powerful as we want. For example, you can describe the desired model behaviour (columns, relations, compositions etc) using model code itself like in other frameworks without the need for huge configurations as we can create reflection and analyse in every existing model.
+Behaviour schemas can singficantly increace amount of supported features without slowing down (and sometime even increacing performance) of runtime code. [**Memory interface**] (/framework/memory.md) plays very big role in this case, as it works not as optional cache, but rather required part of component flow.
 
-Behaviour schemas can significantly increase the amount of supported features without slowing down performance of runtime code (sometimes even increase). [**Memory interface**] (/framework/memory.md) plays a very big role in this case, as it works not only as an optional cache, but instead as a required part of component flow (the bridge).
+In addition to memory interface, other important piece of analysis process is `TokenizerInterface` which is able to locate required classes without user intervention.
 
-> In addition to memory interface, another important piece of analysis process is `TokenizerInterface` which can locate the required classes without user intervention.
-
-You can count the spiral schemas as a **compilation** of your code before using it in runtime. Since compilation is required to make your models work and there isn't an efficient way (yet) to detect changes in model behaviours you must execute console command to update schema every time you change your database model schema (you can still freely add methods without rebuilding schema every time). Fortunately such a command is easily accessible - `spiral update`. If you don't have other commands starting with "u" you can use a shorter alias `spiral up`. 
+You can count spiral schemas as **compilation** of your code before using it in runtime. Since compilation is required to make your models works and there is no efficient way (yet) to detect changes in model behaviours you must execute console command to update schema every time you change your database model schema (you can still freely add methods without rebuilding schema every time). Fortunatelly such command can be easy to accessed - `spiral update`, if you don't have other commands starting with "u" you can use shorter alias `spiral up`. 
 
 ## Documenters
-Since every database entity in spiral can be described using it's schema (model reflection), we are able to help IDE or editor to understand the structure of your project (not framework) and create a set of tooltips related to your application code. Tooltips might include columns names, relations and magic setters/getters methods (no one wants to remember all the possible table columns, right?).
+Since every database model in spiral can be well described using it's schema (model reflection) we are able to help IDE or editor to understand structure of project (not framework) and create set of tooltips related to application code. Tooltips might include columns names, relations and magic setters/getters methods (no one want to remember all possible table columns, right?).
 
-Currently, Spiral can generate a "virtual documentation" for PHPStorm IDE using a set of "cloned" classes. This method isn't the cleanest but it works and can be changed at any moment without affecting your application. If you would like to support other IDEs and editors or improve PHPStorm documenter, your help will be much appreciated.
+At this moment spiral is able to generate "virtual documentation" for PHPStorm IDE using set of "cloned" classes, such methodic is not very clean but it works and can be changed at any moment without affecting your application. If you would like to support other IDEs and editors or improve PHPStorm documenter, your help will be much appreciated.
 
-On a side note, having an easily assessable schema of your database layer might help to create automatic project documention. For example, export structure into [UML] (/odm/uml.md).
+On a side note, having easy assible schema of your database layer might help to create automatic project documention, for example export structure into [UML] (/odm/uml.md).
 
 > I hope one day we can define universal format (JSON or XML) to describe **project specific** structures and dependencies and adapt IDE for our application.